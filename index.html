--- conflicted
+++ resolved
@@ -34,24 +34,7 @@
   </div>
 
   <div class="attendance-form-container">
-<<<<<<< HEAD
-    <form action="https://script.google.com/macros/s/AKfycbw1oW3-…/exec" method="post">
-      <label>
-        Name: <input type="text" name="name" required>
-      </label><br>
-      <label>
-        Email: <input type="email" name="email" required>
-      </label><br>
-      <label>
-        Message:<br>
-        <textarea name="message" rows="4"></textarea>
-      </label><br>
-      <button type="submit">Send</button>
-    </form>
-=======
-    <button id="closeCantAttendForm" class="close-btn">Close</button>
-    <iframe src="https://docs.google.com/forms/d/e/1FAIpQLScGdTfx__6jFHMsRKHKUjf5zOgI6gxTwXoOPUi9-rVrFdoMfg/viewform?embedded=true" width="640" height="554" frameborder="0" marginheight="0" marginwidth="0">Loading…</iframe>
->>>>>>> 08630534
+
   </div>
 
   <script src="assets/js/save-the-date.js"></script>
