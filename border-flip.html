--- conflicted
+++ resolved
@@ -21,12 +21,6 @@
 
     <main class="content-card">
       <div class="card-shell">
-<<<<<<< HEAD
-        <div class="countdown-wrapper" aria-live="polite" data-video-sources="assets/video.mp4">
-          <p class="eyebrow">Celebration Countdown</p>
-=======
-        <div class="countdown-wrapper" aria-live="polite">
->>>>>>> fc64cc80
           <div class="countdown-number" id="countdownNumber" role="status" aria-label="Countdown at 10">10</div>
         </div>
       </div>
@@ -56,18 +50,6 @@
     const countdownWrapper = document.querySelector('.countdown-wrapper');
     const countdownNumber = document.getElementById('countdownNumber');
     const countdownStart = 10;
-<<<<<<< HEAD
-    const countdownNote = document.querySelector('.countdown-note');
-    const cardShell = document.querySelector('.card-shell');
-    const videoSources = countdownWrapper?.dataset.videoSources
-      ? countdownWrapper.dataset.videoSources
-          .split(',')
-          .map((src) => src.trim())
-          .filter(Boolean)
-      : [];
-    const fallbackVideos = ['assets/video.mp4'];
-=======
->>>>>>> fc64cc80
     let currentValue = countdownStart;
     let hasDisplayedVideos = false;
 
@@ -115,16 +97,6 @@
           countdownNumber.textContent = '0';
           countdownNumber.setAttribute('aria-label', 'Countdown finished');
           window.clearInterval(countdownInterval);
-<<<<<<< HEAD
-          if (countdownNote) {
-            countdownNote.textContent = 'It\'s time to celebrate!';
-          }
-          window.setTimeout(() => {
-            countdownNumber.classList.remove('is-transitioning');
-            showVideos();
-          }, 200);
-=======
->>>>>>> fc64cc80
         } else {
           countdownNumber.textContent = String(currentValue);
           countdownNumber.setAttribute('aria-label', `Countdown at ${currentValue}`);
